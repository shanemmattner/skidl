# Byte-compiled / optimized / DLL files
__pycache__/
*.py[cod]
*$py.class

# C extensions
*.so

# Distribution / packaging
.Python
build/
develop-eggs/
dist/
downloads/
eggs/
.eggs/
lib/
lib64/
parts/
sdist/
var/
wheels/
share/python-wheels/
*.egg-info/
.installed.cfg
*.egg
MANIFEST

# PyInstaller
#  Usually these files are written by a python script from a template
#  before PyInstaller builds the exe, so as to inject date/other infos into it.
*.manifest
*.spec

# Installer logs
pip-log.txt
pip-delete-this-directory.txt

# Unit test / coverage reports
htmlcov/
.tox/
.nox/
.coverage
.coverage.*
.cache
nosetests.xml
coverage.xml
*.cover
*.py,cover
.hypothesis/
.pytest_cache/
cover/

# Translations
*.mo
*.pot

<<<<<<< HEAD
# Directories
docsrc/sphinx/rst_output/
tests/test_data/schematic_output/
tests/examples/arduino_uno_r3_from_scratch/
tests/examples/*/*.sch
tests/examples/*/*.sch-bak
tests/examples/*/*.pro
**/\.ipynb_checkpoints/

# Mr Developer
.mr.developer.cfg
.project
.pydevproject
=======
# Django stuff:
*.log
local_settings.py
db.sqlite3
db.sqlite3-journal

# Flask stuff:
instance/
.webassets-cache

# Scrapy stuff:
.scrapy

# Sphinx documentation
docs/_build/

# PyBuilder
.pybuilder/
target/

# Jupyter Notebook
.ipynb_checkpoints

# IPython
profile_default/
ipython_config.py

# pyenv
#   For a library or package, you might want to ignore these files since the code is
#   intended to run in multiple environments; otherwise, check them in:
# .python-version

# pipenv
#   According to pypa/pipenv#598, it is recommended to include Pipfile.lock in version control.
#   However, in case of collaboration, if having platform-specific dependencies or dependencies
#   having no cross-platform support, pipenv may install dependencies that don't work, or not
#   install all needed dependencies.
#Pipfile.lock

# poetry
#   Similar to Pipfile.lock, it is generally recommended to include poetry.lock in version control.
#   This is especially recommended for binary packages to ensure reproducibility, and is more
#   commonly ignored for libraries.
#   https://python-poetry.org/docs/basic-usage/#commit-your-poetrylock-file-to-version-control
#poetry.lock

# pdm
#   Similar to Pipfile.lock, it is generally recommended to include pdm.lock in version control.
#pdm.lock
#   pdm stores project-wide configurations in .pdm.toml, but it is recommended to not include it
#   in version control.
#   https://pdm.fming.dev/#use-with-ide
.pdm.toml
>>>>>>> 4f697926

# PEP 582; used by e.g. github.com/David-OConnor/pyflow and github.com/pdm-project/pdm
__pypackages__/

# Celery stuff
celerybeat-schedule
celerybeat.pid

# SageMath parsed files
*.sage.py

# Environments
.env
.venv
env/
venv/
ENV/
env.bak/
venv.bak/

# Spyder project settings
.spyderproject
.spyproject

# Rope project settings
.ropeproject

# mkdocs documentation
/site

# mypy
.mypy_cache/
.dmypy.json
dmypy.json

# Pyre type checker
.pyre/

# pytype static type analyzer
.pytype/

# Cython debug symbols
cython_debug/

# PyCharm
#  JetBrains specific template is maintained in a separate JetBrains.gitignore that can
#  be found at https://github.com/github/gitignore/blob/main/Global/JetBrains.gitignore
#  and can be added to the global gitignore or merged into this file.  For a more nuclear
#  option (not recommended) you can uncomment the following to ignore the entire idea folder.
.idea/

# Things from the old gitignore that are not in the new one
output/*.html
.mr.developer.cfg
output/*/index.html
pip-wheel-metadata/
.pydevproject
*.erc
bin
uno_r3
*.bak<|MERGE_RESOLUTION|>--- conflicted
+++ resolved
@@ -55,7 +55,6 @@
 *.mo
 *.pot
 
-<<<<<<< HEAD
 # Directories
 docsrc/sphinx/rst_output/
 tests/test_data/schematic_output/
@@ -69,7 +68,11 @@
 .mr.developer.cfg
 .project
 .pydevproject
-=======
+
+# Complexity
+output/*.html
+output/*/index.html
+
 # Django stuff:
 *.log
 local_settings.py
@@ -100,7 +103,7 @@
 # pyenv
 #   For a library or package, you might want to ignore these files since the code is
 #   intended to run in multiple environments; otherwise, check them in:
-# .python-version
+.python-version
 
 # pipenv
 #   According to pypa/pipenv#598, it is recommended to include Pipfile.lock in version control.
@@ -123,7 +126,6 @@
 #   in version control.
 #   https://pdm.fming.dev/#use-with-ide
 .pdm.toml
->>>>>>> 4f697926
 
 # PEP 582; used by e.g. github.com/David-OConnor/pyflow and github.com/pdm-project/pdm
 __pypackages__/
@@ -176,11 +178,7 @@
 .idea/
 
 # Things from the old gitignore that are not in the new one
-output/*.html
-.mr.developer.cfg
-output/*/index.html
 pip-wheel-metadata/
-.pydevproject
 *.erc
 bin
 uno_r3
