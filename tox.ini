--- conflicted
+++ resolved
@@ -2,14 +2,10 @@
 
 [tox]
 ; minversion = 3.15
-<<<<<<< HEAD
-envlist = py{27,36,37,38,39,310,311,312},kicad{5,6,7,8}
-=======
 envlist = 
     py{37,38,39,310,311,312,313}
     kicad{5,6,7,8}
     spice
->>>>>>> b0c0bebf
 skip_missing_interpreters = true
 ; requires = virtualenv<20.22.0  # virtualenv 20.22.0+ doesn't support Python 2.7, 3.5, 3.6.
 
