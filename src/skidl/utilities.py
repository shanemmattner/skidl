--- conflicted
+++ resolved
@@ -6,24 +6,6 @@
 Utility functions used by the rest of SKiDL.
 """
 
-<<<<<<< HEAD
-from __future__ import (  # isort:skip
-    absolute_import,
-    division,
-    print_function,
-    unicode_literals,
-)
-
-try:
-    from future import standard_library
-
-    standard_library.install_aliases()
-except ImportError:
-    pass
-
-
-=======
->>>>>>> b0c0bebf
 import collections
 import hashlib
 import json
