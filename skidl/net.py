# -*- coding: utf-8 -*-

# The MIT License (MIT) - Copyright (c) 2016-2021 Dave Vandenbout.

"""
Handles nets.
"""

from __future__ import (  # isort:skip
    absolute_import,
    division,
    print_function,
    unicode_literals,
)

import collections
from builtins import range, super
from copy import copy, deepcopy

from future import standard_library

from .erc import dflt_net_erc
from .logger import active_logger
from .skidlbaseobj import SkidlBaseObject
from .utilities import *

standard_library.install_aliases()

# Prefix for implicit nets.
NET_PREFIX = "N$"

Traversal = collections.namedtuple("Traversal", ["nets", "pins"])


class Net(SkidlBaseObject):
    """
    Lists of connected pins are stored as nets using this class.

    Args:
        name: A string with the name of the net. If None or '', then
            a unique net name will be assigned.
        circuit: The Circuit object this net belongs to.
        *pins_nets_buses: One or more Pin, Net, or Bus objects or
            lists/tuples of them to be connected to this net.

    Keyword Args:
        attribs: A dictionary of attributes and values to attach to
            the Net object.
    """

    # Set the default ERC functions for all Net instances.
    erc_list = [dflt_net_erc]

    @classmethod
    def get(cls, name, circuit=None):
        """Get the net with the given name from a circuit, or return None."""

        from .alias import Alias

        if not circuit:
            circuit = default_circuit

        search_params = (("name", name, True), ("aliases", name, True))

        for attr, name, do_str_match in search_params:
            # filter_list() always returns a list. A net can consist of multiple
            # interconnected Net objects. If the list is non-empty,
            # just return the first Net object on the list.
            nets = filter_list(circuit.nets, do_str_match=do_str_match, **{attr: name})
            try:
                return nets[0]
            except IndexError:
                pass

        return None

    @classmethod
    def fetch(cls, name, *args, **attribs):
        """Get the net with the given name from a circuit, or create it if not found."""

        circuit = attribs.get("circuit", default_circuit)
        return cls.get(name, circuit=circuit) or cls(name, *args, **attribs)

    def __init__(self, name=None, circuit=None, *pins_nets_buses, **attribs):
        from .pin import Pin

        super().__init__()

        self._valid = True  # Make net valid before doing anything else.
        self.do_erc = True
        self._drive = Pin.drives.NONE
        self.pins = []
        self.circuit = None
        self.code = None  # This is the net number used in a KiCad netlist file.

        # Set the net name directly to the passed-in name without any adjustment.
        # The net name will be adjusted when it is added to the circuit which
        # may already have a net with the same name.
        self._name = name

        # Add the net to the passed-in circuit or to the default circuit.
        circuit = circuit or default_circuit
        circuit += self

        # Attach whatever pins were given.
        self.connect(pins_nets_buses)
        del self.iadd_flag  # Remove the += flag inserted by connect().

        # Attach additional attributes to the net.
        for k, v in list(attribs.items()):
            setattr(self, k, v)

    def _traverse(self):
        """Return all the nets and pins attached to this net, including itself."""

        try:
            return self.traversal  # Return pre-existing traversal.
        except AttributeError:
            pass  # Compute the traversal if it's not available.

        from .pin import PhantomPin

        self.test_validity()
        prev_nets = set([self])
        nets = set([self])
        prev_pins = set([])
        pins = set(self.pins)
        while pins != prev_pins:

            # Add the nets attached to any unvisited pins.
            for pin in pins - prev_pins:
                # No use visiting a pin that is not connected to a net.
                if pin.is_connected():
                    nets |= set(pin.get_nets())

            # Update the set of previously visited pins.
            prev_pins = copy(pins)

            # Add the pins attached to any unvisited nets.
            for net in nets - prev_nets:
                pins |= set(net.pins)

            # Update the set of previously visited nets.
            prev_nets = copy(nets)

        # Remove any phantom pins that may have existed for tieing nets together.
        pins = set([p for p in pins if not isinstance(p, PhantomPin)])

        # Store the traversal.
        self.traversal = Traversal(nets=list(nets), pins=list(pins))

        # Every net connected to this one should have the same traversal.
        for n in self.traversal.nets:
            n.traversal = self.traversal

        return self.traversal

    def get_pins(self):
        """Return a list of pins attached to this net."""
        self.test_validity()
        return self._traverse().pins

    def get_nets(self):
        """Return a list of nets attached to this net, including this net."""
        self.test_validity()
        return self._traverse().nets

    def is_attached(self, pin_net_bus):
        """Return true if the pin, net or bus is attached to this one."""
        if isinstance(pin_net_bus, Net):
            return pin_net_bus in self.get_nets()
        if isinstance(pin_net_bus, Pin):
            return pin_net_bus.is_attached(self)
        if isinstance(pin_net_bus, Bus):
            for net in pin_net_bus[:]:
                if self.is_attached(net):
                    return True
            return False
        active_logger.raise_(
            TypeError, "Nets can't be attached to {}!".format(type(pin_net_bus))
        )

    def is_movable(self):
        """
        Return true if the net is movable to another circuit.

        A net is movable if it's not part of a Circuit or if there are no pins
        attached to it.
        """

        from .circuit import Circuit

        return not isinstance(self.circuit, Circuit) or not self.pins

    def copy(self, num_copies=None, circuit=None, **attribs):
        """
        Make zero or more copies of this net.

        Args:
            num_copies: Number of copies to make of this net.

        Keyword Args:
            attribs: Name/value pairs for setting attributes for the copy.

        Returns:
            A list of Net copies or a Net if num_copies==1.

        Raises:
            Exception if the requested number of copies is a non-integer or negative.

        Notes:
            An instance of a net can be copied just by calling it like so::

                n = Net('A')    # Create a net.
                n_copy = n()    # Copy the net.

            You can also use the multiplication operator to make copies::

                n = 10 * Net('A')  # Create an array of nets.
        """

        self.test_validity()

        # If the number of copies is None, then a single copy will be made
        # and returned as a scalar (not a list). Otherwise, the number of
        # copies will be set by the num_copies parameter or the number of
        # values supplied for each part attribute.
        num_copies_attribs = find_num_copies(**attribs)
        return_list = (num_copies is not None) or (num_copies_attribs > 1)
        if num_copies is None:
            num_copies = max(1, num_copies_attribs)

        # Check that a valid number of copies is requested.
        if not isinstance(num_copies, int):
            active_logger.raise_(
                ValueError,
                "Can't make a non-integer number "
                "({}) of copies of a net!".format(num_copies),
            )
        if num_copies < 0:
            active_logger.raise_(
                ValueError,
                "Can't make a negative number "
                "({}) of copies of a net!".format(num_copies),
            )

        # If circuit is not specified, then create the copies within circuit of the
        # original, or in the default circuit.
        circuit = circuit or self.circuit or default_circuit

        # Can't make a distinct copy of a net which already has pins on it
        # because what happens if a pin is connected to the copy? Then we have
        # to search for all the other copies to add the pin to those.
        # And what's the value of that?
        if self.pins:
            active_logger.raise_(
                ValueError,
                "Can't make copies of a net that already has " "pins attached to it!",
            )

        # Create a list of copies of this net.
        copies = []
        for i in range(num_copies):
            # Create a deep copy of the net.
            cpy = deepcopy(self)

            # Place the copy into either the passed-in circuit, the circuit of
            # the source net, or the default circuit.
            cpy.circuit = None
            circuit += cpy

            # Add other attributes to the net copy.
            for k, v in list(attribs.items()):
                if isinstance(v, (list, tuple)):
                    try:
                        v = v[i]
                    except IndexError:
                        active_logger.raise_(
                            ValueError,
                            (
                                "{} copies of net {} were requested, but too "
                                "few elements in attribute {}!"
                            ).format(num_copies, self.name, k),
                        )
                setattr(cpy, k, v)

            # Place the copy into the list of copies.
            copies.append(cpy)

        # Return a list of the copies made or just a single copy.
        if return_list:
            return copies
        return copies[0]

    # Make copies with the multiplication operator or by calling the object.
    __call__ = copy

    def __mul__(self, num_copies):
        if num_copies is None:
            num_copies = 0
        return self.copy(num_copies=num_copies)

    __rmul__ = __mul__

    def __getitem__(self, *ids):
        """
        Return the net if the indices resolve to a single index of 0.

        Args:
            ids: A list of indices. These can be individual
                numbers, net names, nested lists, or slices.

        Returns:
            The net, otherwise None or raises an Exception.
        """

        # Resolve the indices.
        indices = list(set(expand_indices(0, self.width - 1, False, *ids)))
        if indices is None or len(indices) == 0:
            return None
        if len(indices) > 1:
            active_logger.raise_(ValueError, "Can't index a net with multiple indices.")
        if indices[0] != 0:
            active_logger.raise_(ValueError, "Can't use a non-zero index for a net.")
        return self

    def __setitem__(self, ids, *pins_nets_buses):
        """
        You can't assign to Nets. You must use the += operator.

        This method is a work-around that allows the use of the += for making
        connections to nets while prohibiting direct assignment. Python
        processes something like net[0] += Pin() as follows::

            1. Net.__getitem__ is called with '0' as the index. This
               returns a single Net.
            2. The Net.__iadd__ method is passed the net and
               the thing to connect to it (a Pin in this case). This
               method makes the actual connection to the pin. Then
               it creates an iadd_flag attribute in the object it returns.
            3. Finally, Net.__setitem__ is called. If the iadd_flag attribute
               is true in the passed argument, then __setitem__ was entered
               as part of processing the += operator. If there is no
               iadd_flag attribute, then __setitem__ was entered as a result
               of using a direct assignment, which is not allowed.
        """

        # If the iadd_flag is set, then it's OK that we got
        # here and don't issue an error. Also, delete the flag.
        if from_iadd(pins_nets_buses):
            rmv_iadd(pins_nets_buses)
            return

        # No iadd_flag or it wasn't set. This means a direct assignment
        # was made to the pin, which is not allowed.
        active_logger.raise_(TypeError, "Can't assign to a Net! Use the += operator.")

    def __iter__(self):
        """
        Return an iterator for stepping through the net.
        """
        # You can only iterate a Net one time.
        return (self[i] for i in [0])  # Return generator expr.

    def is_implicit(self):
        """Return true if the net name is implicit."""

        from .bus import BUS_PREFIX

        self.test_validity()
        prefix_re = "({}|{})+".format(re.escape(NET_PREFIX), re.escape(BUS_PREFIX))
        return re.match(prefix_re, self.name)

    def connect(self, *pins_nets_buses):
        """
        Return the net after connecting other pins, nets, and buses to it.

        Args:
            *pins_nets_buses: One or more Pin, Net, or Bus objects or
                lists/tuples of them to be connected to this net.

        Returns:
            The updated net with the new connections.

        Notes:
            Connections to nets can also be made using the += operator like so::

                atmega = Part('atmel', 'ATMEGA16U2')
                net = Net()
                net += atmega[1]  # Connects pin 1 of chip to the net.
        """

        from .pin import PhantomPin, Pin
        from .protonet import ProtoNet

        def merge(net):
            """
            Merge nets by giving them each a pin in common.

            Args:
                net: The net to merge with self.
            """

            if isinstance(self, NCNet):
                active_logger.raise_(
                    ValueError,
                    "Can't merge with a no-connect net {}!".format(self.name),
                )

            if isinstance(net, NCNet):
                active_logger.raise_(
                    ValueError,
                    "Can't merge with a no-connect net {}!".format(net.name),
                )

            # No need to do anything if merging a net with itself.
            if self == net:
                return

            # If this net has pins, just attach the other net to one of them.
            if self.pins:
                self.pins[0].nets.append(net)
                net.pins.append(self.pins[0])
            # If the other net has pins, attach this net to a pin on the other net.
            elif net.pins:
                net.pins[0].nets.append(self)
                self.pins.append(net.pins[0])
            # If neither net has any pins, then attach a phantom pin to one net
            # and then connect the nets together.
            else:
                p = PhantomPin()
                connect_pin(p)
                self.pins[0].nets.append(net)
                net.pins.append(self.pins[0])

            # Update the drive of the merged nets. When setting the drive of a
            # net the net drive will be the maximum of its current drive or the
            # new drive. So the following two operations will set each net
            # drive to the same maximum value.
            self.drive = net.drive
            net.drive = self.drive

            # Update the net class of the merged nets. The following two
            # operations will set each net's class to the same value, or
            # throw an error if they are in different classes.
            self.netclass = net.netclass
            net.netclass = self.netclass

        def connect_pin(pin):
            """Connect a pin to this net."""
            if pin not in self.pins:
                if not pin.is_connected():
                    # Remove the pin from the no-connect net if it is attached to it.
                    pin.disconnect()
                self.pins.append(pin)
                pin.nets.append(self)
            return

        self.test_validity()

        # Go through all the pins and/or nets and connect them to this net.
        for pn in expand_buses(flatten(pins_nets_buses)):
            if isinstance(pn, ProtoNet):
                pn += self
            elif isinstance(pn, Net):
                if pn.circuit == self.circuit:
                    merge(pn)
                else:
                    active_logger.raise_(
                        ValueError,
                        "Can't attach nets in different circuits ({}, {})!".format(
                            pn.circuit.name, self.circuit.name
                        ),
                    )
            elif isinstance(pn, Pin):
                if not pn.part or pn.part.circuit == self.circuit:
                    if not pn.part:
                        active_logger.warning(
                            "Attaching non-part Pin {} to a Net {}.".format(
                                pn.name, self.name
                            )
                        )
                    connect_pin(pn)
                elif not pn.part.circuit:
                    active_logger.warning(
                        "Attaching part template Pin {} to a Net {}.".format(
                            pn.name, self.name
                        )
                    )
                else:
                    active_logger.raise_(
                        ValueError,
                        "Can't attach a part to a net in different circuits ({}, {})!".format(
                            pn.part.circuit.name, self.circuit.name
                        ),
                    )
            else:
                active_logger.raise_(
                    TypeError,
                    "Cannot attach non-Pin/non-Net {} to Net {}.".format(
                        type(pn), self.name
                    ),
                )

        # If something has been connected to a net, then recompute its traversal so the
        # correct number of connected pins and nets is recorded.
        try:
            del self.traversal
        except AttributeError:
            pass  # No traversal to delete.
        self._traverse()

        # Add the net to the global netlist. (It won't be added again
        # if it's already there.)
        self.circuit += self

        # Set the flag to indicate this result came from the += operator.
        set_iadd(self, True)

        return self

    # Use += to connect to nets.
    __iadd__ = connect

    def disconnect(self, pin):
        """Remove the pin from this net but not any other nets it's attached to."""
        try:
            self.pins.remove(pin)
        except ValueError:
            return  # Pin wasn't in the list, so abort.

        # If a pin has been disconnected from a net, then remove any existing traversal
        # so it will be recomputed the next time it is needed.
        try:
            del self.traversal
        except AttributeError:
            pass  # No traversal to delete.

    def merge_names(self):
        """For multi-segment nets, select a common name for all the segments."""

        def select_name(nets):
            """Return the net with the best name among a list of nets."""

            if len(nets) == 0:
                return None  # No nets, return None.
            if len(nets) == 1:
                return nets[0]  # One net, return it.
            if len(nets) == 2:
                # Two nets, return the best of them.
                name0 = getattr(nets[0], "name")
                name1 = getattr(nets[1], "name")
                fixed0 = getattr(nets[0], "fixed_name", False)
                fixed1 = getattr(nets[1], "fixed_name", False)
                if not name1:
                    return nets[0]
                if not name0:
                    return nets[1]
                if fixed0 and not fixed1:
                    return nets[0]
                if fixed1 and not fixed0:
                    return nets[1]
                if fixed0 and fixed1:
                    active_logger.raise_(
                        ValueError,
                        "Cannot merge two nets with fixed names: {} and {}.".format(
                            name0, name1
                        ),
                    )
                if nets[1].is_implicit():

                    return nets[0]
                if nets[0].is_implicit():
                    return nets[1]
                if name0 != name1:
                    active_logger.warning(
                        "Merging two named nets ({name0} and {name1}) into {name0}.".format(
                            **locals()
                        )
                    )
                return nets[0]

            # More than two nets, so bisect the list into two smaller lists and
            # recursively find the best name from each list and then return the
            # best name of those two.
            mid_point = len(nets) // 2
            return select_name(
                [select_name(nets[0:mid_point]), select_name(nets[mid_point:])]
            )

        # Assign the same name to all the nets that are connected to this net.
        nets = self.get_nets()
        selected_name = getattr(select_name(nets), "name")
        for net in nets:
            # Assign the name directly to each net. Using the name property
            # would cause the names to be changed so they were unique.
            net._name = selected_name  # pylint: disable=protected-access

    def create_network(self):
        """Create a network from a single net."""
        from .network import Network

        ntwk = Network()
        ntwk.append(self)
        return ntwk

    def __and__(self, obj):
        """Attach a net and another part/pin/net in serial."""
        from .network import Network

        return Network(self) & obj

    def __rand__(self, obj):
        """Attach a net and another part/pin/net in serial."""
        from .network import Network

        return obj & Network(self)

    def __or__(self, obj):
        """Attach a net and another part/pin/net in parallel."""
        from .network import Network

        return Network(self) | obj

    def __ror__(self, obj):
        """Attach a net and another part/pin/net in parallel."""
        from .network import Network

        return obj | Network(self)

    def generate_netlist_net(self, tool=None):
        """
        Generate the net information for inclusion in a netlist.

        Args:
            tool: The format for the netlist file (e.g., KICAD).
        """

        import skidl

        if tool is None:
            tool = skidl.get_default_tool()

        self.test_validity()

        # Don't add anything to the netlist if no pins are on this net.
        if not self.get_pins():
            return

        gen_func = get_tool_func(self, "gen_netlist_net", tool)
        return gen_func()

    def generate_xml_net(self, tool=None):
        """
        Generate the net information for inclusion in an XML file.

        Args:
            tool: The format for the XML file (e.g., KICAD).
        """

        import skidl

        if tool is None:
            tool = skidl.get_default_tool()

        self.test_validity()

        # Don't add anything to the XML if no pins are on this net.
        if not self.get_pins():
            return

        gen_func = get_tool_func(self, "gen_xml_net", tool)
        return gen_func()

    def __str__(self):
        """Return a list of the pins on this net as a string."""
        self.test_validity()
        pins = self.get_pins()
        return (
            self.name + ": " + ", ".join([p.__str__() for p in sorted(pins, key=str)])
        )

    __repr__ = __str__

    def __len__(self):
        """Return the number of pins attached to this net."""
        self.test_validity()
        pins = self.get_pins()
        return len(pins)

<<<<<<< HEAD
    def replace_spec_chars_in_name(self):
        self._name = re.sub(r"\W", "_", self._name)

    # Generate the eeschema code for this net
    def gen_eeschema(self, parts, c):
        import skidl
        tool = skidl.get_default_tool()
        self.test_validity()

        try:
            gen_func = getattr(self, "_gen_wire_eeschema_{}".format(tool))
            return gen_func(parts, c)
        except AttributeError:
            log_and_raise(
                logger,
                ValueError,
                "Can't generate eeschema code for part ({}).".format(tool),
            )


=======
>>>>>>> a61f8af0
    @property
    def width(self):
        """Return width of a Net, which is always 1."""
        return 1

    @property
    def name(self):
        """
        Get, set and delete the name of this net.

        When setting the net name, if another net with the same name
        is found, the name for this net is adjusted to make it unique.
        """
        return super(Net, self).name

    @name.setter
    def name(self, name):

        self.test_validity()
        # Remove the existing name so it doesn't cause a collision if the
        # object is renamed with its existing name.
        del self.name

        # Now name the object with the given name or some variation
        # of it that doesn't collide with anything else in the list.
        super(Net, self.__class__).name.fset(self, get_unique_name(self.circuit.nets, "name", NET_PREFIX, name))

    @name.deleter
    def name(self):
        self.test_validity()
        super(Net, self.__class__).name.fdel(self)

    @property
    def netclass(self):
        """
        Get, set and delete the net class assigned to this net.

        If not net class is set, then reading the net class returns None.

        You can't overwrite the net class of a net once it's set.
        You'll have to delete it and then set it to a new value.

        Also, assigning a net class of None will have no affect on the
        existing net class of a net.
        """
        self.test_validity()
        return getattr(self, "_netclass", None)

    @netclass.setter
    def netclass(self, netclass):
        self.test_validity()

        # Just leave the existing net class at its current value if setting the
        # net class to None. This is useful when merging nets because you just
        # assign each net the net class of the other and they should both get
        # the same net class (either None or the value of the net class of one,
        # the other, or both.)
        if netclass is None:
            return

        # A net class can only be assigned if there is no existing net class
        # or if the existing net class matches the net class parameter (in
        # which case this is redundant).
        nets = self.get_nets()  # Get all interconnected subnets.
        netclasses = set([getattr(n, "_netclass", None) for n in nets])
        netclasses.discard(None)
        if len(netclasses) == 0:
            pass
        elif len(netclasses) == 1:
            if netclass not in netclasses:
                active_logger.raise_(
                    ValueError,
                    "Can't assign net class {netclass.name} to net {self.name} that's already assigned net class {netclasses}".format(
                        **locals()
                    ),
                )
        else:
            active_logger.raise_(
                ValueError,
                "Too many netclasses assigned to net {self.name}".format(**locals()),
            )

        for n in nets:
            n._netclass = netclass

    @netclass.deleter
    def netclass(self):
        self.test_validity()
        nets = self.get_nets()  # Get all interconnected subnets.
        for n in nets:
            try:
                del self._netclass
            except AttributeError:
                pass

    @property
    def drive(self):
        """
        Get, set and delete the drive strength of this net.

        The drive strength cannot be set to a value less than its current
        value. So as pins are added to a net, the drive strength reflects the
        maximum drive value of the pins currently on the net.
        """
        self.test_validity()
        nets = self.get_nets()  # Get all interconnected subnets.
        max_drive = max(nets, key=lambda n: n._drive)._drive
        return max_drive

    @drive.setter
    def drive(self, drive):
        self.test_validity()
        nets = self.get_nets()  # Get all interconnected subnets.
        max_drive = max(nets, key=lambda n: n._drive)._drive
        max_drive = max(drive, max_drive)
        for n in nets:
            n._drive = max_drive

    @drive.deleter
    def drive(self):
        self.test_validity()
        nets = self.get_nets()  # Get all interconnected subnets.
        for n in nets:
            del n._drive

    @property
    def valid(self):
        return self._valid

    @valid.setter
    def valid(self, val):
        self.test_validity()
        self._valid = val

    def test_validity(self):
        if self.valid:
            return
        active_logger.raise_(
            ValueError,
            "Net {} is no longer valid. Do not use it!".format(self.name),
        )

    def __bool__(self):
        """Any valid Net is True"""
        return True

    __nonzero__ = __bool__  # Python 2 compatibility.


class NCNet(Net):
    """
    Lists of unconnected pins are stored using this Net subclass.

    This is a netlist subclass used for storing lists of pins which are
    explicitly specified as not being connected. This means the ERC won't
    flag these pins as floating, but no net connections for these pins
    will be placed in the netlist so there will actually be no
    connections to these pins in the physical circuit.

    Args:
        name: A string with the name of the net. If None or '', then
            a unique net name will be assigned.
        *pins_nets_buses: One or more Pin, Net, or Bus objects or
            lists/tuples of them to be connected to this net.

    Keyword Args:
        attribs: A dictionary of attributes and values to attach to
            the object.
    """

    def __init__(self, name=None, circuit=None, *pins_nets_buses, **attribs):
        from .pin import Pin

        super().__init__(name=name, circuit=circuit, *pins_nets_buses, **attribs)
        self._drive = Pin.drives.NOCONNECT
        self.do_erc = False  # No need to do ERC on no-connect nets.

    def generate_netlist_net(self, tool=None):
        """NO_CONNECT nets don't generate anything for netlists."""

        import skidl

        if tool is None:
            tool = skidl.get_default_tool()

        return ""

    @property
    def drive(self):
        """
        Get the drive strength of this net.

        The drive strength is always NOCONNECT_DRIVE. It can't be changed.
        The drive strength cannot be deleted.
        """
        return self._drive<|MERGE_RESOLUTION|>--- conflicted
+++ resolved
@@ -688,29 +688,6 @@
         pins = self.get_pins()
         return len(pins)
 
-<<<<<<< HEAD
-    def replace_spec_chars_in_name(self):
-        self._name = re.sub(r"\W", "_", self._name)
-
-    # Generate the eeschema code for this net
-    def gen_eeschema(self, parts, c):
-        import skidl
-        tool = skidl.get_default_tool()
-        self.test_validity()
-
-        try:
-            gen_func = getattr(self, "_gen_wire_eeschema_{}".format(tool))
-            return gen_func(parts, c)
-        except AttributeError:
-            log_and_raise(
-                logger,
-                ValueError,
-                "Can't generate eeschema code for part ({}).".format(tool),
-            )
-
-
-=======
->>>>>>> a61f8af0
     @property
     def width(self):
         """Return width of a Net, which is always 1."""
