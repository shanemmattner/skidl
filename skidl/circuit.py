--- conflicted
+++ resolved
@@ -27,10 +27,6 @@
 import graphviz
 from future import standard_library
 
-<<<<<<< HEAD
-=======
-# from .arrange import Arranger
->>>>>>> 99ed2326
 from .bus import Bus
 from .common import builtins
 from .erc import dflt_circuit_erc
@@ -1399,8 +1395,6 @@
         return schematic_json
 
 
-<<<<<<< HEAD
-=======
     def generate_schematic(self, file_=None, _title="Default", tool=None, sch_size = 'A0', gen_elkjs = False):
         """
         Create a schematic file. THIS KINDA WORKS!  
@@ -1426,9 +1420,8 @@
 
         from . import skidl
 
->>>>>>> 99ed2326
         # Reset the counters to clear any warnings/errors from previous run.
-        active_logger.active_logger.active_logger.error.reset()
+        active_logger.error.reset()
         active_logger.warning.reset()
 
         self._preprocess()
@@ -1436,22 +1429,20 @@
         if tool is None:
             tool = skidl.get_default_tool()
 
-<<<<<<< HEAD
-        if not self.no_files:
-            try:
-                gen_func = getattr(self, "_gen_schematic_{}".format(tool))
-                gen_func(route)
-            except KeyError:
-                active_logger.raise_(
-                    ValueError,
-                    "Can't generate schematic in an unknown ECAD tool format ({}).".format(
-                        tool
-                    ),
-                )
-
-        active_logger.report_summary("generating schematic")
-=======
-
+        if self.no_files:
+            return
+
+        # if not self.no_files:
+        #     try:
+        #         gen_func = getattr(self, "_gen_schematic_{}".format(tool))
+        #         gen_func(route)
+        #     except KeyError:
+        #         active_logger.raise_(
+        #             ValueError,
+        #             "Can't generate schematic in an unknown ECAD tool format ({}).".format(
+        #                 tool
+        #             ),
+        #         )
 
         def sort_parts_into_hierarchies(circuit_parts):
             hierarchies = {}
@@ -1776,23 +1767,7 @@
                     print("" + "".join(i), file=f)   
         f.close()
 
-        # Log errors if we have any
-        if (logger.error.count, logger.warning.count) == (0, 0):
-            sys.stderr.write(
-                "\nNo errors or warnings found during schematic generation.\n\n"
-            )
-        else:
-            sys.stderr.write(
-                "\n{} warnings found during schematic generation.\n".format(
-                    logger.warning.count
-                )
-            )
-            sys.stderr.write(
-                "{} errors found during schematic generation.\n\n".format(
-                    logger.error.count
-                )
-            )
->>>>>>> 99ed2326
+        active_logger.report_summary("generating schematic")
 
     def generate_dot(
         self,
