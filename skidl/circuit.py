--- conflicted
+++ resolved
@@ -1513,8 +1513,6 @@
         if tool is None:
             tool = skidl.get_default_tool()
 
-
-<<<<<<< HEAD
         # Dictionary that will hold parts and nets info for each hierarchy
         hierarchies = {}
         
@@ -1842,21 +1840,6 @@
                     logger.error.count
                 )
             )
-=======
-        if not self.no_files:
-            try:
-                gen_func = getattr(self, "_gen_schematic_{}".format(tool))
-                gen_func(route)
-            except KeyError:
-                active_logger.raise_(
-                    ValueError,
-                    "Can't generate schematic in an unknown ECAD tool format ({}).".format(
-                        tool
-                    ),
-                )
-
-        active_logger.report_summary("generating schematic")
->>>>>>> 8a42de57
 
     def generate_dot(
         self,
