--- conflicted
+++ resolved
@@ -6,29 +6,23 @@
 files_at_start = set([])
 
 def setup_function(f):
+    # Record files originally in directory so we know which ones not to delete.
     global files_at_start
-<<<<<<< HEAD
     files_at_start = set(os.listdir(os.getcwd()))
 
-    # Make this test directory the library search paths for all ECAD tools 
-    for tool in lib_search_paths:
-        lib_search_paths[tool] = ['.', this_file_dir]
-    print(lib_search_paths)
+    default_circuit.reset()
 
-    default_circuit.mini_reset()
-=======
-    files_at_start = set(os.listdir('.'))
-    default_circuit.reset()
     lib_search_paths.clear()
     lib_search_paths.update({
-        KICAD: [".", get_filename(".")],
-        SKIDL: [".", get_filename("../skidl/libs")]
+        KICAD: [os.getcwd(), this_file_dir],
+        SKIDL: [os.getcwd(), this_file_dir, get_filename("../skidl/libs")]
     })
+
     set_default_tool(INITIAL_DEFAULT_TOOL)
     set_query_backup_lib(INITIAL_QUERY_BACKUP_LIB)
->>>>>>> 2e9dfd33
 
 def teardown_function(f):
+    # Delete files created during testing.
     files_at_end = set(os.listdir(os.getcwd()))
     for file in files_at_end - files_at_start:
         try:
@@ -40,16 +34,10 @@
     """
     Resolves a filename relative to the "tests" directory.
     """
-<<<<<<< HEAD
-    return os.path.join(this_file_dir, fn)
-=======
     abs_fn = \
         fn if os.path.isabs(fn) else \
-        os.path.join(
-            os.path.dirname(os.path.abspath(__file__)),
-            fn)
+        os.path.join(this_file_dir, fn)
     return os.path.realpath(abs_fn)
->>>>>>> 2e9dfd33
 
 if __name__ == '__main__':
     setup_function(None)
