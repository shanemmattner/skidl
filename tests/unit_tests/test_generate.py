# -*- coding: utf-8 -*-

# The MIT License (MIT) - Copyright (c) Dave Vandenbout.

import glob
import inspect
import itertools
import os
import os.path
import sys

import pytest

from skidl import (
    ERC,
    POWER,
    TEMPLATE,
    Bus,
    Group,
    Net,
    Part,
    PartTmplt,
    SubCircuit,
    generate_graph,
    generate_netlist,
    generate_pcb,
    generate_svg,
    generate_xml,
    subcircuit,
)

from .setup_teardown import setup_function, teardown_function

@subcircuit
def flat_circuit():
    """Create a flat circuit."""
    # Define parts.
    q = Part(
        lib="Device",
        name="Q_PNP_CBE",
        footprint="Package_TO_SOT_SMD:SOT-223-3_TabPin2",
        dest=TEMPLATE,
        symtx="V",
        value="Q_NPN_CBE",
    )
    r = Part(
        "Device", "R", footprint="Resistor_SMD:R_0805_2012Metric", dest=TEMPLATE
    )
    gndt = Part("power", "GND", footprint="TestPoint:TestPoint_Pad_D4.0mm")
    vcct = Part("power", "VCC", footprint="TestPoint:TestPoint_Pad_D4.0mm")

    # Define nets.
    gnd = Net("GND")
    vcc = Net("VCC")
    gnd & gndt
    vcc & vcct
    a = Net("A", netio="i")
    b = Net("B", netio="i")
    a_and_b = Net("A_AND_B", netio="o")

    # Instantiate parts.
    q1 = q()
    q1.E.symio = "i"
    q1.B.symio = "i"
    q1.C.symio = "o"
    q2 = q()
    q2.E.symio = "i"
    q2.B.symio = "i"
    q2.C.symio = "o"
    r1, r2, r3, r4, r5 = r(5, value="10K")

    # Connect parts using nets.
    a & r1 & q1["B", "C"] & r4 & q2["B", "C"] & a_and_b & r5 & gnd
    b & r2 & q1["B"]
    q1["C"] & r3 & gnd
    vcc & q1["E"]
    vcc & q2["E"]

def test_gen_flat_svg():
    """Test generating SVG for flat circuit."""
    flat_circuit()
    generate_svg()

def test_gen_flat_netlist():
    """Test generating netlist for flat circuit."""
    flat_circuit()
    generate_netlist()

def test_gen_flat_xml():
    """Test generating XML for flat circuit."""
    flat_circuit()
    generate_xml()

def test_gen_flat_graph():
    """Test generating graph for flat circuit."""
    flat_circuit()
    generate_graph()

@subcircuit
def hier_circuit():
    """Create a hierarchical circuit."""
    # Define parts.
    q = Part(
        lib="Device",
        name="Q_PNP_CBE",
        footprint="Package_TO_SOT_SMD:SOT-223-3_TabPin2",
        dest=TEMPLATE,
        # symtx="V",
    )
    r = Part(
        "Device", "R", footprint="Resistor_SMD:R_0805_2012Metric", dest=TEMPLATE
    )
    vcc = Net("VCC")
    gnd = Net("GND")

    # Create groups of parts and nets.
    for _ in range(3):
        with Group("G:"):
            a = Net("A")
            b = Net("B")
            o = Net("O")
            q1 = q()
            q2 = q()
            r1, r2, r3 = r(3, value="10K")
            a & r1 & (q1["c,e"] | q2["c,e"]) & r3 & o
            b & r2 & (q1["b"] | q2["b"])

    with Group("B:"):
        n = 5
        qs = []
        rs = []
        for i in range(n):
            qs.append(q())
            rs.append(r())
            vcc & rs[-1] & qs[-1]["c,e"]
            if i:
                qs[-2].E & qs[-1].B
        Net("A") & r() & qs[0].B
        qs[-1].E & gnd
        qs[-1].C & Net("O")

def test_gen_hier_svg():
    """Test generating SVG for hierarchical circuit."""
    hier_circuit()
    generate_svg()

def test_gen_hier_netlist():
    """Test generating netlist for hierarchical circuit."""
    hier_circuit()
    generate_netlist()

def test_gen_hier_xml():
    """Test generating XML for hierarchical circuit."""
    hier_circuit()
    generate_xml()

def test_gen_hier_graph():
    """Test generating graph for hierarchical circuit."""
    hier_circuit()
    generate_graph()

def test_gen_pcb():
<<<<<<< HEAD
    esp32 = Part('RF_Module','ESP32-WROOM-32', footprint='RF_Module:ESP32-WROOM-32')
    generate_pcb()
    
=======
    """Test generating PCB."""
    esp32 = Part('RF_Module','ESP32-WROOM-32', footprint='RF_Module:ESP32-WROOM-32')
    generate_pcb()
>>>>>>> b0c0bebf
<|MERGE_RESOLUTION|>--- conflicted
+++ resolved
@@ -160,12 +160,6 @@
     generate_graph()
 
 def test_gen_pcb():
-<<<<<<< HEAD
-    esp32 = Part('RF_Module','ESP32-WROOM-32', footprint='RF_Module:ESP32-WROOM-32')
-    generate_pcb()
-    
-=======
     """Test generating PCB."""
     esp32 = Part('RF_Module','ESP32-WROOM-32', footprint='RF_Module:ESP32-WROOM-32')
-    generate_pcb()
->>>>>>> b0c0bebf
+    generate_pcb()