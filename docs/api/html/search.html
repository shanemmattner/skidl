

<!doctype html>

<html lang="en" data-content_root="./">
  <head>
    <meta charset="utf-8" />
    <meta name="viewport" content="width=device-width, initial-scale=1.0" />
<<<<<<< HEAD
    <title>Search &#8212; SKiDL 1.2.3 documentation</title>
=======
    <title>Search &#8212; SKiDL 2.0.0 documentation</title>
>>>>>>> b0c0bebf
    <link rel="stylesheet" type="text/css" href="_static/pygments.css?v=fa44fd50" />
    <link rel="stylesheet" type="text/css" href="_static/bizstyle.css?v=a66e137f" />
    
    
<<<<<<< HEAD
    <script src="_static/documentation_options.js?v=590429e0"></script>
=======
    <script src="_static/documentation_options.js?v=51b770b3"></script>
>>>>>>> b0c0bebf
    <script src="_static/doctools.js?v=9a2dae69"></script>
    <script src="_static/sphinx_highlight.js?v=dc90522c"></script>
    <script src="_static/bizstyle.js"></script>
    <script src="_static/searchtools.js"></script>
    <script src="_static/language_data.js"></script>
    <link rel="index" title="Index" href="genindex.html" />
    <link rel="search" title="Search" href="#" />
    <script src="searchindex.js" defer="defer"></script>
    <meta name="robots" content="noindex" />
    
    <meta name="viewport" content="width=device-width,initial-scale=1.0" />
    <!--[if lt IE 9]>
    <script src="_static/css3-mediaqueries.js"></script>
    <![endif]-->

  </head><body>
    <h1 id="site-title"><a href="../../"><img src="../../images/slim_banner.png" width="100%"></a></h1>
    
    <div class="related" role="navigation" aria-label="related navigation">
      <h3>Navigation</h3>
      <ul>
        <li class="right" style="margin-right: 10px">
          <a href="genindex.html" title="General Index"
             accesskey="I">index</a></li>
        <li class="right" >
          <a href="py-modindex.html" title="Python Module Index"
             >modules</a> |</li>
<<<<<<< HEAD
        <li class="nav-item nav-item-0"><a href="index.html">SKiDL 1.2.3 documentation</a> &#187;</li>
=======
        <li class="nav-item nav-item-0"><a href="index.html">SKiDL 2.0.0 documentation</a> &#187;</li>
>>>>>>> b0c0bebf
        <li class="nav-item nav-item-this"><a href="">Search</a></li> 
      </ul>
    </div>  

    <div class="document">
      <div class="documentwrapper">
        <div class="bodywrapper">
          <div class="body" role="main">
            
  <h1 id="search-documentation">Search</h1>
  
  <noscript>
  <div class="admonition warning">
  <p>
    Please activate JavaScript to enable the search
    functionality.
  </p>
  </div>
  </noscript>
  
  
  <p>
    Searching for multiple words only shows matches that contain
    all words.
  </p>
  
  
  <form action="" method="get">
    <input type="text" name="q" aria-labelledby="search-documentation" value="" autocomplete="off" autocorrect="off" autocapitalize="off" spellcheck="false"/>
    <input type="submit" value="search" />
    <span id="search-progress" style="padding-left: 10px"></span>
  </form>
  
  
  <div id="search-results"></div>
  

            <div class="clearer"></div>
          </div>
        </div>
      </div>
      <div class="sphinxsidebar" role="navigation" aria-label="main navigation">
        <div class="sphinxsidebarwrapper">
        </div>
      </div>
      <div class="clearer"></div>
    </div>
    <div class="related" role="navigation" aria-label="related navigation">
      <h3>Navigation</h3>
      <ul>
        <li class="right" style="margin-right: 10px">
          <a href="genindex.html" title="General Index"
             >index</a></li>
        <li class="right" >
          <a href="py-modindex.html" title="Python Module Index"
             >modules</a> |</li>
<<<<<<< HEAD
        <li class="nav-item nav-item-0"><a href="index.html">SKiDL 1.2.3 documentation</a> &#187;</li>
=======
        <li class="nav-item nav-item-0"><a href="index.html">SKiDL 2.0.0 documentation</a> &#187;</li>
>>>>>>> b0c0bebf
        <li class="nav-item nav-item-this"><a href="">Search</a></li> 
      </ul>
    </div>
    <div class="footer" role="contentinfo">
    &#169; Copyright 2016-2024, Dave Vandenbout.
      Created using <a href="https://www.sphinx-doc.org/">Sphinx</a> 7.3.7.
    </div>
  </body>
</html><|MERGE_RESOLUTION|>--- conflicted
+++ resolved
@@ -6,20 +6,12 @@
   <head>
     <meta charset="utf-8" />
     <meta name="viewport" content="width=device-width, initial-scale=1.0" />
-<<<<<<< HEAD
-    <title>Search &#8212; SKiDL 1.2.3 documentation</title>
-=======
     <title>Search &#8212; SKiDL 2.0.0 documentation</title>
->>>>>>> b0c0bebf
     <link rel="stylesheet" type="text/css" href="_static/pygments.css?v=fa44fd50" />
     <link rel="stylesheet" type="text/css" href="_static/bizstyle.css?v=a66e137f" />
     
     
-<<<<<<< HEAD
-    <script src="_static/documentation_options.js?v=590429e0"></script>
-=======
     <script src="_static/documentation_options.js?v=51b770b3"></script>
->>>>>>> b0c0bebf
     <script src="_static/doctools.js?v=9a2dae69"></script>
     <script src="_static/sphinx_highlight.js?v=dc90522c"></script>
     <script src="_static/bizstyle.js"></script>
@@ -47,11 +39,7 @@
         <li class="right" >
           <a href="py-modindex.html" title="Python Module Index"
              >modules</a> |</li>
-<<<<<<< HEAD
-        <li class="nav-item nav-item-0"><a href="index.html">SKiDL 1.2.3 documentation</a> &#187;</li>
-=======
         <li class="nav-item nav-item-0"><a href="index.html">SKiDL 2.0.0 documentation</a> &#187;</li>
->>>>>>> b0c0bebf
         <li class="nav-item nav-item-this"><a href="">Search</a></li> 
       </ul>
     </div>  
@@ -108,11 +96,7 @@
         <li class="right" >
           <a href="py-modindex.html" title="Python Module Index"
              >modules</a> |</li>
-<<<<<<< HEAD
-        <li class="nav-item nav-item-0"><a href="index.html">SKiDL 1.2.3 documentation</a> &#187;</li>
-=======
         <li class="nav-item nav-item-0"><a href="index.html">SKiDL 2.0.0 documentation</a> &#187;</li>
->>>>>>> b0c0bebf
         <li class="nav-item nav-item-this"><a href="">Search</a></li> 
       </ul>
     </div>
