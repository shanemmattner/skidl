--- conflicted
+++ resolved
@@ -7,19 +7,11 @@
     <meta charset="utf-8" />
     <meta name="viewport" content="width=device-width, initial-scale=1.0" /><meta name="viewport" content="width=device-width, initial-scale=1" />
 
-<<<<<<< HEAD
-    <title>skidl.utilities module &#8212; SKiDL 1.2.3 documentation</title>
-    <link rel="stylesheet" type="text/css" href="../_static/pygments.css?v=fa44fd50" />
-    <link rel="stylesheet" type="text/css" href="../_static/bizstyle.css?v=a66e137f" />
-    
-    <script src="../_static/documentation_options.js?v=590429e0"></script>
-=======
     <title>skidl.utilities module &#8212; SKiDL 2.0.0 documentation</title>
     <link rel="stylesheet" type="text/css" href="../_static/pygments.css?v=fa44fd50" />
     <link rel="stylesheet" type="text/css" href="../_static/bizstyle.css?v=a66e137f" />
     
     <script src="../_static/documentation_options.js?v=51b770b3"></script>
->>>>>>> b0c0bebf
     <script src="../_static/doctools.js?v=9a2dae69"></script>
     <script src="../_static/sphinx_highlight.js?v=dc90522c"></script>
     <script src="../_static/bizstyle.js"></script>
@@ -41,11 +33,7 @@
         <li class="right" >
           <a href="../py-modindex.html" title="Python Module Index"
              >modules</a> |</li>
-<<<<<<< HEAD
-        <li class="nav-item nav-item-0"><a href="../index.html">SKiDL 1.2.3 documentation</a> &#187;</li>
-=======
         <li class="nav-item nav-item-0"><a href="../index.html">SKiDL 2.0.0 documentation</a> &#187;</li>
->>>>>>> b0c0bebf
         <li class="nav-item nav-item-this"><a href="">skidl.utilities module</a></li> 
       </ul>
     </div>  
@@ -532,11 +520,7 @@
         <li class="right" >
           <a href="../py-modindex.html" title="Python Module Index"
              >modules</a> |</li>
-<<<<<<< HEAD
-        <li class="nav-item nav-item-0"><a href="../index.html">SKiDL 1.2.3 documentation</a> &#187;</li>
-=======
         <li class="nav-item nav-item-0"><a href="../index.html">SKiDL 2.0.0 documentation</a> &#187;</li>
->>>>>>> b0c0bebf
         <li class="nav-item nav-item-this"><a href="">skidl.utilities module</a></li> 
       </ul>
     </div>
